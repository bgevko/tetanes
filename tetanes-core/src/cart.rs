//! NES cartridge implementation.

use crate::{
    common::{NesRegion, Regional},
    fs,
    mapper::{
        m024_m026_vrc6::Revision as Vrc6Revision, m034_nina001::Nina001, Axrom, Bf909x, Bnrom,
<<<<<<< HEAD
        Cnrom, Exrom, Fxrom, Gxrom, Mapper, Mmc1Revision, Nrom, Pxrom, Sxrom, Txrom, Uxrom, Vrc6,
=======
        Cnrom, ColorDreams, Exrom, Gxrom, Mapper, Mmc1Revision, Nrom, Pxrom, Sxrom, Txrom, Uxrom,
        Vrc6,
>>>>>>> 8294f91e
    },
    mem::RamState,
    ppu::Mirroring,
};
use serde::{Deserialize, Serialize};
use std::{
    fs::File,
    io::{BufReader, Read},
    path::Path,
};
use thiserror::Error;
use tracing::{debug, error, info};

const PRG_ROM_BANK_SIZE: usize = 0x4000;
const CHR_ROM_BANK_SIZE: usize = 0x2000;

pub type Result<T> = std::result::Result<T, Error>;

#[derive(Error, Debug)]
#[must_use]
pub enum Error {
    #[error("invalid nes header (found: ${value:04X} at byte: {byte}). {message}")]
    InvalidHeader {
        byte: u8,
        value: u8,
        message: String,
    },
    #[error("{context}: {source:?}")]
    Io {
        context: String,
        source: std::io::Error,
    },
}

impl Error {
    pub fn io(source: std::io::Error, context: impl Into<String>) -> Self {
        Self::Io {
            context: context.into(),
            source,
        }
    }
}

#[derive(Debug, Clone, Serialize, Deserialize)]
#[must_use]
pub struct GameRegion {
    pub crc32: u32,
    pub region: NesRegion,
}

/// An NES cartridge.
#[derive(Default)]
#[must_use]
pub struct Cart {
    name: String,
    header: NesHeader,
    region: NesRegion,
    ram_state: RamState,
    pub(crate) mapper: Mapper,
    pub(crate) chr_rom: Vec<u8>, // Character ROM
    pub(crate) chr_ram: Vec<u8>, // Character RAM
    pub(crate) prg_rom: Vec<u8>, // Program ROM
    pub(crate) prg_ram: Vec<u8>, // Program RAM
    pub(crate) ex_ram: Vec<u8>,  // Internal Extra RAM
}

impl Cart {
    pub fn empty() -> Self {
        let mut empty = Self {
            name: "Empty Cart".to_string(),
            header: NesHeader::default(),
            region: NesRegion::Ntsc,
            ram_state: RamState::default(),
            mapper: Mapper::none(),
            chr_rom: vec![0x00; CHR_ROM_BANK_SIZE],
            chr_ram: vec![],
            prg_rom: vec![0x00; PRG_ROM_BANK_SIZE],
            prg_ram: vec![],
            ex_ram: vec![],
        };
        empty.mapper = Nrom::load(&mut empty);
        empty
    }

    /// Load `Cart` from a ROM path.
    ///
    /// # Errors
    ///
    /// If the NES header is corrupted, the ROM file cannot be read, or the data does not match
    /// the header, then an error is returned.
    pub fn from_path<P: AsRef<Path>>(path: P, ram_state: RamState) -> Result<Self> {
        let path = path.as_ref();
        let mut rom = BufReader::new(
            File::open(path)
                .map_err(|err| Error::io(err, format!("failed to open rom {path:?}")))?,
        );
        Self::from_rom(&path.to_string_lossy(), &mut rom, ram_state)
    }

    /// Load `Cart` from ROM data.
    ///
    /// # Errors
    ///
    /// If the NES header is invalid, or the ROM data does not match the header, then an error is
    /// returned.
    pub fn from_rom<S, F>(name: S, mut rom_data: &mut F, ram_state: RamState) -> Result<Self>
    where
        S: ToString,
        F: Read,
    {
        let name = name.to_string();
        let header = NesHeader::load(&mut rom_data)?;

        let prg_rom_len = (header.prg_rom_banks as usize) * PRG_ROM_BANK_SIZE;
        let mut prg_rom = vec![0x00; prg_rom_len];
        rom_data.read_exact(&mut prg_rom).map_err(|err| {
            if let std::io::ErrorKind::UnexpectedEof = err.kind() {
                Error::InvalidHeader {
                    byte: 4,
                    value: header.prg_rom_banks as u8,
                    message: format!(
                        "expected `{}` prg-rom banks ({prg_rom_len} total bytes)",
                        header.prg_rom_banks
                    ),
                }
            } else {
                Error::io(err, "failed to read prg-rom")
            }
        })?;

        let prg_ram_size = Self::calculate_ram_size(header.prg_ram_shift)?;
        let mut prg_ram = vec![0x00; prg_ram_size];
        RamState::fill(&mut prg_ram, ram_state);

        let mut chr_rom = vec![0x00; (header.chr_rom_banks as usize) * CHR_ROM_BANK_SIZE];
        let mut chr_ram = vec![];
        if header.chr_rom_banks > 0 {
            rom_data.read_exact(&mut chr_rom).map_err(|err| {
                if let std::io::ErrorKind::UnexpectedEof = err.kind() {
                    Error::InvalidHeader {
                        byte: 5,
                        value: header.chr_rom_banks as u8,
                        message: format!(
                            "expected `{}` chr-rom banks ({prg_rom_len} total bytes)",
                            header.chr_rom_banks
                        ),
                    }
                } else {
                    Error::io(err, "failed to read chr-rom")
                }
            })?;
        } else {
            let chr_ram_size = Self::calculate_ram_size(header.chr_ram_shift)?;
            if chr_ram_size > 0 {
                chr_ram.resize(chr_ram_size, 0x00);
                RamState::fill(&mut chr_ram, ram_state);
            }
        }

        let region = if matches!(header.variant, NesVariant::INes | NesVariant::Nes2) {
            match header.tv_mode {
                1 => NesRegion::Pal,
                3 => NesRegion::Dendy,
                _ => Self::lookup_region(&prg_rom, &chr_rom),
            }
        } else {
            Self::lookup_region(&prg_rom, &chr_rom)
        };

        let mut cart = Self {
            name,
            header,
            region,
            ram_state,
            mapper: Mapper::none(),
            chr_rom,
            chr_ram,
            prg_rom,
            prg_ram,
            ex_ram: vec![],
        };
        cart.mapper = match cart.header.mapper_num {
            0 => Nrom::load(&mut cart),
            1 => Sxrom::load(&mut cart, Mmc1Revision::BC),
            2 => Uxrom::load(&mut cart),
            3 => Cnrom::load(&mut cart),
            4 => Txrom::load(&mut cart),
            5 => Exrom::load(&mut cart),
            7 => Axrom::load(&mut cart),
            9 => Pxrom::load(&mut cart),
<<<<<<< HEAD
            10 => Fxrom::load(&mut cart),
=======
            11 => ColorDreams::load(&mut cart),
>>>>>>> 8294f91e
            24 => Vrc6::load(&mut cart, Vrc6Revision::A),
            26 => Vrc6::load(&mut cart, Vrc6Revision::B),
            34 => {
                // ≥ 16K implies NINA-001; ≤ 8K implies BNROM
                if cart.has_chr_rom() && cart.chr_rom.len() >= 0x4000 {
                    Nina001::load(&mut cart)
                } else {
                    Bnrom::load(&mut cart)
                }
            }
            66 => Gxrom::load(&mut cart),
            71 => Bf909x::load(&mut cart),
            155 => Sxrom::load(&mut cart, Mmc1Revision::A),
            _ => Mapper::none(),
        };

        info!("loaded ROM `{cart}`");
        debug!("{cart:?}");
        Ok(cart)
    }

    #[must_use]
    pub fn name(&self) -> &str {
        &self.name
    }

    #[must_use]
    pub fn chr_rom(&self) -> &[u8] {
        &self.chr_rom
    }

    #[must_use]
    pub fn chr_ram(&self) -> &[u8] {
        &self.chr_ram
    }

    #[must_use]
    pub fn prg_rom(&self) -> &[u8] {
        &self.prg_rom
    }

    #[must_use]
    pub fn prg_ram(&self) -> &[u8] {
        &self.prg_ram
    }

    #[must_use]
    pub fn has_chr_rom(&self) -> bool {
        !self.chr_rom.is_empty()
    }

    #[must_use]
    pub fn has_chr_ram(&self) -> bool {
        !self.chr_ram.is_empty()
    }

    #[must_use]
    pub fn has_prg_ram(&self) -> bool {
        !self.prg_ram.is_empty()
    }

    /// Returns whether this cartridge has battery-backed Save RAM.
    #[must_use]
    pub const fn battery_backed(&self) -> bool {
        self.header.flags & 0x02 == 0x02
    }

    /// Returns `RamState`.
    pub const fn ram_state(&self) -> RamState {
        self.ram_state
    }

    /// Returns hardware configured `Mirroring`.
    pub fn mirroring(&self) -> Mirroring {
        if self.header.flags & 0x08 == 0x08 {
            Mirroring::FourScreen
        } else {
            match self.header.flags & 0x01 {
                0 => Mirroring::Horizontal,
                1 => Mirroring::Vertical,
                _ => unreachable!("impossible mirroring"),
            }
        }
    }

    /// Returns the Mapper number for this Cart.
    #[must_use]
    pub const fn mapper_num(&self) -> u16 {
        self.header.mapper_num
    }

    /// Returns the Sub-Mapper number for this Cart.
    #[must_use]
    pub const fn submapper_num(&self) -> u8 {
        self.header.submapper_num
    }

    /// Returns the Mapper and Board name for this Cart.
    #[must_use]
    pub const fn mapper_board(&self) -> &'static str {
        self.header.mapper_board()
    }

    /// Allows mappers to add PRG-RAM.
    pub(crate) fn add_prg_ram(&mut self, capacity: usize) {
        self.prg_ram.resize(capacity, 0x00);
        RamState::fill(&mut self.prg_ram, self.ram_state);
    }

    /// Allows mappers to add CHR-RAM.
    pub(crate) fn add_chr_ram(&mut self, capacity: usize) {
        self.chr_ram.resize(capacity, 0x00);
        RamState::fill(&mut self.chr_ram, self.ram_state);
    }

    /// Allows mappers to add EX-RAM.
    pub(crate) fn add_exram(&mut self, capacity: usize) {
        self.ex_ram.resize(capacity, 0x00);
        RamState::fill(&mut self.ex_ram, self.ram_state);
    }

    fn calculate_ram_size(value: u8) -> Result<usize> {
        if value > 0 {
            64usize
                .checked_shl(value.into())
                .ok_or_else(|| Error::InvalidHeader {
                    byte: 11,
                    value,
                    message: "header ram size larger than 64".to_string(),
                })
        } else {
            Ok(0)
        }
    }

    fn lookup_region(prg_rom: &[u8], chr: &[u8]) -> NesRegion {
        const GAME_REGIONS: &[u8] = include_bytes!("../game_regions.dat");

        let Ok(games) = fs::load_bytes::<Vec<GameRegion>>(GAME_REGIONS) else {
            error!("failed to load `game_regions.dat`");
            return NesRegion::Ntsc;
        };

        let mut crc32 = fs::compute_crc32(prg_rom);
        if !chr.is_empty() {
            crc32 = fs::compute_combine_crc32(crc32, chr);
        }

        match games.binary_search_by(|game| game.crc32.cmp(&crc32)) {
            Ok(index) => {
                info!(
                    "found game matching crc: {crc32:#010X}. region: {}",
                    games[index].region
                );
                games[index].region
            }
            Err(_) => {
                info!("no game found matching crc: {crc32:#010X}",);
                NesRegion::Ntsc
            }
        }
    }
}

impl Regional for Cart {
    fn region(&self) -> NesRegion {
        self.region
    }

    fn set_region(&mut self, region: NesRegion) {
        self.region = region;
    }
}

impl std::fmt::Display for Cart {
    fn fmt(&self, f: &mut std::fmt::Formatter<'_>) -> std::result::Result<(), std::fmt::Error> {
        write!(
            f,
            "{} - {}, CHR-ROM: {}K, CHR-RAM: {}K, PRG-ROM: {}K, PRG-RAM: {}K, EX-RAM: {}K, Mirroring: {:?}, Battery: {}",
            self.name,
            self.mapper_board(),
            self.chr_rom.len() / 0x0400,
            self.chr_ram.len() / 0x0400,
            self.prg_rom.len() / 0x0400,
            self.prg_ram.len() / 0x0400,
            self.ex_ram.len() / 0x0400,
            self.mirroring(),
            self.battery_backed(),
        )
    }
}

impl std::fmt::Debug for Cart {
    fn fmt(&self, f: &mut std::fmt::Formatter<'_>) -> std::result::Result<(), std::fmt::Error> {
        f.debug_struct("Cart")
            .field("name", &self.name)
            .field("header", &self.header)
            .field("region", &self.region)
            .field("ram_state", &self.ram_state)
            .field("mapper", &self.mapper)
            .field("mirroring", &self.mirroring())
            .field("battery_backed", &self.battery_backed())
            .field("chr_rom_len", &self.chr_rom.len())
            .field("chr_ram_len", &self.chr_ram.len())
            .field("prg_rom_len", &self.prg_rom.len())
            .field("prg_ram_len", &self.prg_ram.len())
            .field("ex_ram_len", &self.ex_ram.len())
            .finish()
    }
}

#[derive(Default, Debug, Copy, Clone, PartialEq, Eq)]
#[must_use]
pub enum NesVariant {
    #[default]
    ArchaicINes,
    INes07,
    INes,
    Nes2,
}

/// An `iNES` or `NES 2.0` formatted header representing hardware specs of a given NES cartridge.
///
/// <http://wiki.nesdev.com/w/index.php/INES>
/// <http://wiki.nesdev.com/w/index.php/NES_2.0>
/// <http://nesdev.com/NESDoc.pdf> (page 28)
#[derive(Default, Copy, Clone, PartialEq, Eq)]
#[must_use]
pub struct NesHeader {
    pub variant: NesVariant,
    pub mapper_num: u16,    // The primary mapper number
    pub submapper_num: u8,  // NES 2.0 https://wiki.nesdev.com/w/index.php/NES_2.0_submappers
    pub flags: u8,          // Mirroring, Battery, Trainer, VS Unisystem, Playchoice-10, NES 2.0
    pub prg_rom_banks: u16, // Number of 16KB PRG-ROM banks (Program ROM)
    pub chr_rom_banks: u16, // Number of 8KB CHR-ROM banks (Character ROM)
    pub prg_ram_shift: u8,  // NES 2.0 PRG-RAM
    pub chr_ram_shift: u8,  // NES 2.0 CHR-RAM
    pub tv_mode: u8,        // NES 2.0 NTSC/PAL indicator
    pub vs_data: u8,        // NES 2.0 VS System data
}

impl NesHeader {
    /// Load `NesHeader` from a ROM path.
    ///
    /// # Errors
    ///
    /// If the NES header is corrupted, the ROM file cannot be read, or the data does not match
    /// the header, then an error is returned.
    pub fn from_path<P: AsRef<Path>>(path: P) -> Result<Self> {
        let path = path.as_ref();
        let mut rom = BufReader::new(
            File::open(path)
                .map_err(|err| Error::io(err, format!("failed to open rom {path:?}")))?,
        );
        Self::load(&mut rom)
    }

    /// Load `NesHeader` from ROM data.
    ///
    /// # Errors
    ///
    /// If the NES header is invalid, then an error is returned.
    pub fn load<F: Read>(rom_data: &mut F) -> Result<Self> {
        let mut header = [0u8; 16];
        rom_data.read_exact(&mut header).map_err(|err| {
            if let std::io::ErrorKind::UnexpectedEof = err.kind() {
                Error::InvalidHeader {
                    byte: 0,
                    value: 0,
                    message: "expected 16-byte header".to_string(),
                }
            } else {
                Error::io(err, "failed to read nes header")
            }
        })?;

        // Header checks
        if header[0..4] != *b"NES\x1a" {
            return Err(Error::InvalidHeader {
                byte: 0,
                value: header[0],
                message: "nes header signature not found".to_string(),
            });
        }
        if (header[7] & 0x0C) == 0x04 {
            return Err(Error::InvalidHeader {
                byte: 7,
                value: header[7],
                message: "header is corrupted by `DiskDude!`. repair and try again".to_string(),
            });
        }
        if (header[7] & 0x0C) == 0x0C {
            return Err(Error::InvalidHeader {
                byte: 7,
                value: header[7],
                message: "unrecognized header format. repair and try again".to_string(),
            });
        }

        let mut prg_rom_banks = u16::from(header[4]);
        let mut chr_rom_banks = u16::from(header[5]);
        // Upper 4 bits of flags 6 = D0..D3 and 7 = D4..D7
        let mut mapper_num = u16::from(((header[6] & 0xF0) >> 4) | (header[7] & 0xF0));
        // Lower 4 bits of flag 6 = D0..D3, upper 4 bits of flag 7 = D4..D7
        let flags = (header[6] & 0x0F) | ((header[7] & 0x0F) << 4);

        // NES 2.0 Format
        let mut submapper_num = 0;
        let mut prg_ram_shift = 0;
        let mut chr_ram_shift = 0;
        let mut tv_mode = 0;
        let mut vs_data = 0;
        // If D2..D3 of flag 7 == 2, then NES 2.0 (supports bytes 0-15)
        let variant = if header[7] & 0x0C == 0x08 {
            // lower 4 bits of flag 8 = D8..D11 of mapper num
            mapper_num |= u16::from(header[8] & 0x0F) << 8;
            // upper 4 bits of flag 8 = D0..D3 of submapper
            submapper_num = (header[8] & 0xF0) >> 4;
            // lower 4 bits of flag 9 = D8..D11 of prg_rom_size
            prg_rom_banks |= u16::from(header[9] & 0x0F) << 8;
            // upper 4 bits of flag 9 = D8..D11 of chr_rom_size
            chr_rom_banks |= u16::from(header[9] & 0xF0) << 4;
            prg_ram_shift = header[10];
            chr_ram_shift = header[11];
            tv_mode = header[12];
            vs_data = header[13];

            if prg_ram_shift & 0x0F == 0x0F || prg_ram_shift & 0xF0 == 0xF0 {
                return Err(Error::InvalidHeader {
                    byte: 10,
                    value: prg_ram_shift,
                    message: "invalid prg-ram size in header".to_string(),
                });
            }
            if chr_ram_shift & 0x0F == 0x0F || chr_ram_shift & 0xF0 == 0xF0 {
                return Err(Error::InvalidHeader {
                    byte: 11,
                    value: chr_ram_shift,
                    message: "invalid chr-ram size in header".to_string(),
                });
            }
            if chr_ram_shift & 0xF0 == 0xF0 {
                return Err(Error::InvalidHeader {
                    byte: 11,
                    value: chr_ram_shift,
                    message: "battery-backed chr-ram is currently not supported".to_string(),
                });
            }
            if header[14] > 0 || header[15] > 0 {
                return Err(Error::InvalidHeader {
                    byte: 14,
                    value: header[14],
                    message: "unrecognized data found at header offsets 14-15".to_string(),
                });
            }
            NesVariant::Nes2
        } else if header[7] & 0x0C == 0x04 {
            // If D2..D3 of flag 7 == 1, then archaic iNES (supports bytes 0-7)
            for (i, value) in header.iter().enumerate().take(16).skip(8) {
                if *value > 0 {
                    return Err(Error::InvalidHeader {
                        byte: i as u8,
                        value: *value,
                        message: format!(
                            "unrecogonized data found at header byte {i}. repair and try again"
                        ),
                    });
                }
            }
            NesVariant::ArchaicINes
        } else if header[7] & 0x0C == 00 && header[12..=15].iter().all(|v| *v == 0) {
            // If D2..D3 of flag 7 == 0 and bytes 12-15 are all 0, then iNES (supports bytes 0-9)
            NesVariant::INes
        } else {
            // Else iNES 0.7 or archaic iNES (supports mapper high nibble)
            NesVariant::INes07
        };

        // Trainer
        if flags & 0x04 == 0x04 {
            return Err(Error::InvalidHeader {
                byte: 6,
                value: header[6],
                message: "trained roms are currently not supported.".to_string(),
            });
        }

        Ok(Self {
            variant,
            mapper_num,
            submapper_num,
            flags,
            prg_rom_banks,
            chr_rom_banks,
            prg_ram_shift,
            chr_ram_shift,
            tv_mode,
            vs_data,
        })
    }

    #[must_use]
    pub const fn mapper_board(&self) -> &'static str {
        match self.mapper_num {
            0 => "Mapper 000 - NROM",
            1 => "Mapper 001 - SxROM/MMC1B/C",
            2 => "Mapper 002 - UxROM",
            3 => "Mapper 003 - CNROM",
            4 => "Mapper 004 - TxROM/MMC3/MMC6",
            5 => "Mapper 005 - ExROM/MMC5",
            6 => "Mapper 006 - FFE 1M/2M",
            7 => "Mapper 007 - AxROM",
<<<<<<< HEAD
            8 => "Mapper 008 - FFE 1M/2M", // Also Mapper 006 Submapper 4
            9 => "Mapper 009 - PxROM/MMC2",
            10 => "Mapper 010 - FxROM/MMC4",
            11 => "Mapper 011 - Color Dreams",
            12 => "Mapper 012 - Gouder/FFE 4M/MMC3",
            13 => "Mapper 013 - CPROM",
            14 => "Mapper 014 - UNL SL1632",
            15 => "Mapper 015 - K1029/30",
            16 => "Mapper 016 - Bandai FCG",
            17 => "Mapper 017 - FFE",
            18 => "Mapper 018 - Jaleco SS 88006",
            19 => "Mapper 019 - Namco 129/163",
            20 => "Mapper 020 - FDS",
            21 => "Mapper 021 - Vrc4a/Vrc4c",
            22 => "Mapper 022 - Vrc2a",
            23 => "Mapper 023 - Vrc4e",
=======
            9 => "Mapper 009 - PxROM",
            11 => "Mapper 011 - Color Dreams",
>>>>>>> 8294f91e
            24 => "Mapper 024 - Vrc6a",
            25 => "Mapper 025 - Vrc4b",
            26 => "Mapper 026 - Vrc6b",
            27 => "Mapper 027 - Vrc4x",
            28 => "Mapper 028 - Action 53",
            29 => "Mapper 029 - Sealie Computing",
            30 => "Mapper 030 - UNROM 512",
            31 => "Mapper 031 - NSF",
            32 => "Mapper 032 - Irem G101",
            33 => "Mapper 033 - Taito TC0190",
            34 => "Mapper 034 - BNROM/NINA-001",
            35 => "Mapper 035 - JY Company",
            36 => "Mapper 036 - TXC 22000",
            37 => "Mapper 037 - MMC3 Multicart",
            38 => "Mapper 038 - UNL PCI556",
            39 => "Mapper 039 - Subor",
            40 => "Mapper 040 - NTDEC 2722",
            41 => "Mapper 041 - Caltron 6-in-1",
            42 => "Mapper 042",
            43 => "Mapper 043 - TONY-I/YS-612",
            44 => "Mapper 044 - MMC3 Multicart",
            45 => "Mapper 045 - MMC3 Multicart",
            46 => "Mapper 046 - Color Dreams",
            47 => "Mapper 047 - MMC3 Multicart",
            48 => "Mapper 048 - Taito TC0690",
            49 => "Mapper 049 - MMC Multicart",
            50 => "Mapper 050",
            51 => "Mapper 051",
            52 => "Mapper 052 - Realtec 8213/MMC Multicaart",
            53 => "Mapper 053 - Supervision",
            54 => "Mapper 054 - Novel Diamond",
            55 => "Mapper 055 - UNIF BTL-MARIO1-MALEE2",
            56 => "Mapper 056",
            57 => "Mapper 057",
            58 => "Mapper 058",
            59 => "Mapper 059 - BMC T3H53/D1038",
            60 => "Mapper 060",
            61 => "Mapper 061",
            62 => "Mapper 062",
            63 => "Mapper 063",
            64 => "Mapper 064 - RAMBO-1",
            65 => "Mapper 065 - Irem H3001",
            66 => "Mapper 066 - GxROM/MxROM",
            67 => "Mapper 067 - Sunsoft-3",
            68 => "Mapper 068 - Sunsoft-4",
            69 => "Mapper 069 - Sunsoft FME-7",
            70 => "Mapper 070 - Bandai",
            71 => "Mapper 071 - BF909x",
            72 => "Mapper 072 - Jaleco JF-17",
            73 => "Mapper 073 - Vrc3",
            74 => "Mapper 074",
            75 => "Mapper 075 - Vrc1",
            76 => "Mapper 076 - NAMCOT-108",
            77 => "Mapper 077",
            78 => "Mapper 078",
            79 => "Mapper 079 - NINA-03/06",
            80 => "Mapper 080 - Taito X1005",
            81 => "Mapper 081 - NTDEC 715021",
            82 => "Mapper 082 - Taito X1017",
            83 => "Mapper 083",
            84 => "Mapper 084",
            85 => "Mapper 085 - Vrc7",
            86 => "Mapper 086 - Jaleco JF-13",
            87 => "Mapper 087 - Jaleco JF-xx",
            88 => "Mapper 088",
            89 => "Mapper 089 - Sunsoft",
            90 => "Mapper 090 - JY Company",
            91 => "Mapper 091",
            92 => "Mapper 092",
            93 => "Mapper 093 - Sunsoft",
            94 => "Mapper 094 - UxROM",
            95 => "Mapper 095 - NAMCOT-3425",
            96 => "Mapper 096 - Oeka Kids",
            97 => "Mapper 097 - Irem TAM-S1",
            98 => "Mapper 098",
            99 => "Mapper 099 - Vs. System",
            100 => "Mapper 100",
            101 => "Mapper 101 - Jaleco JF-10",
            102 => "Mapper 102",
            103 => "Mapper 103",
            104 => "Mapper 104 - Golden Five",
            105 => "Mapper 105 - MMC1",
            106 => "Mapper 106",
            107 => "Mapper 107",
            108 => "Mapper 108",
            109 => "Mapper 109",
            110 => "Mapper 110",
            111 => "Mapper 111 - GTROM",
            112 => "Mapper 112",
            113 => "Mapper 113 - NINA-03/06",
            114 => "Mapper 114 - MMC3",
            115 => "Mapper 115 - MMC3",
            116 => "Mapper 116 - SOMARI-P",
            117 => "Mapper 117",
            118 => "Mapper 118 - TxSROM",
            119 => "Mapper 119 - TQROM",
            120 => "Mapper 120",
            121 => "Mapper 121 - MMC3",
            122 => "Mapper 122",
            123 => "Mapper 123 - MMC3",
            124 => "Mapper 124",
            125 => "Mapper 125 - UNL-LH32",
            126 => "Mapper 126 - MMC36",
            127 => "Mapper 127",
            128 => "Mapper 128",
            129 => "Mapper 129",
            130 => "Mapper 130",
            131 => "Mapper 131",
            132 => "Mapper 132 - TXC",
            133 => "Mapper 133 - Sachen 3009",
            134 => "Mapper 134 - MMC3",
            135 => "Mapper 135 - Sachen 8259A",
            136 => "Mapper 136 - Sachen 3011",
            137 => "Mapper 137 - Sachen 8259D",
            138 => "Mapper 138 - Sachen 8259B",
            139 => "Mapper 139 - Sachen 8259C",
            140 => "Mapper 140 - Jaleco JF-11/14",
            141 => "Mapper 141 - Sachen 8259A",
            142 => "Mapper 142 - Kaiser KS-7032",
            143 => "Mapper 143 - NROM",
            144 => "Mapper 144 - Color Dreams",
            145 => "Mapper 145 - Sachen SA-72007",
            146 => "Mapper 146 - NINA-03/06",
            147 => "Mapper 147 - Sachen 3018",
            148 => "Mapper 148 - Sachen SA-008-A/Tengen 800008",
            149 => "Mapper 149 - Sachen SA-0036",
            150 => "Mapper 150 - Sach SA-015/630",
            151 => "Mapper 151 - Vrc1",
            152 => "Mapper 152",
            153 => "Mapper 153 - Bandai FCG",
            154 => "Mapper 154 - NAMCOT-3453",
            155 => "Mapper 155 - SxROM/MMC1A",
            156 => "Mapper 156 - Daou",
            157 => "Mapper 157 - Bandai FCG",
            158 => "Mapper 158 - Tengen 800037",
            159 => "Mapper 159 - Bandai FCG",
            160 => "Mapper 160",
            161 => "Mapper 161",
            162 => "Mapper 162 - Wàixīng",
            163 => "Mapper 163 - Nánjīng",
            164 => "Mapper 164 - Dōngdá/Yànchéng",
            165 => "Mapper 165 - MMC3",
            166 => "Mapper 166 - Subor",
            167 => "Mapper 167 - Subor",
            168 => "Mapper 168 - Racermate",
            169 => "Mapper 169 - Yuxing",
            170 => "Mapper 170",
            171 => "Mapper 171 - Kaiser KS-7058",
            172 => "Mapper 172",
            173 => "Mapper 173",
            174 => "Mapper 174",
            175 => "Mapper 175 - Kaiser KS-7022",
            176 => "Mapper 176 - MMC3",
            177 => "Mapper 177 - Hénggé Diànzǐ",
            178 => "Mapper 178",
            179 => "Mapper 179",
            180 => "Mapper 180 - UNROM",
            181 => "Mapper 181",
            182 => "Mapper 182 - MMC3",
            183 => "Mapper 183",
            184 => "Mapper 184 - Sunsoft",
            185 => "Mapper 185 - CNROM",
            186 => "Mapper 186",
            187 => "Mapper 187 - Kǎshèng/MMC3",
            188 => "Mapper 188 - Bandai Karaoke",
            189 => "Mapper 189 - MMC3",
            190 => "Mapper 190 -",
            191 => "Mapper 191 - MMC3",
            192 => "Mapper 192 - Wàixīng",
            193 => "Mapper 193 - NTDEC TC-112",
            194 => "Mapper 194 - MMC3",
            195 => "Mapper 195 - Wàixīng/MMC3",
            196 => "Mapper 196 - MMC3",
            197 => "Mapper 197 - MMC3",
            198 => "Mapper 198 - MMC3",
            199 => "Mapper 199 - Wàixīng/MMC3",
            200 => "Mapper 200",
            201 => "Mapper 201 - NROM",
            202 => "Mapper 202",
            203 => "Mapper 203",
            204 => "Mapper 204",
            205 => "Mapper 205 - MMC3",
            206 => "Mapper 206 - DxROM",
            207 => "Mapper 207 - Taito X1-005",
            208 => "Mapper 208 - MMC3",
            209 => "Mapper 209 - JY Company",
            210 => "Mapper 210 - Namco",
            211 => "Mapper 211 - JyCompany",
            212 => "Mapper 212",
            213 => "Mapper 213",
            214 => "Mapper 214",
            215 => "Mapper 215 - MMC3",
            216 => "Mapper 216",
            217 => "Mapper 217 - MMC3",
            218 => "Mapper 218",
            219 => "Mapper 219 - Kǎshèng/MMC3",
            220 => "Mapper 220",
            221 => "Mapper 221 - NTDEC N625092",
            222 => "Mapper 222",
            223 => "Mapper 223",
            224 => "Mapper 224 - Jncota/MMC3",
            225 => "Mapper 225",
            226 => "Mapper 226",
            227 => "Mapper 227",
            228 => "Mapper 228- Active Enterprises",
            229 => "Mapper 229",
            230 => "Mapper 230",
            231 => "Mapper 231",
            232 => "Mapper 232 - BF909x",
            233 => "Mapper 233",
            234 => "Mapper 234 - Maxi 15 Multicart",
            235 => "Mapper 235",
            236 => "Mapper 236 - Realtec",
            237 => "Mapper 237",
            238 => "Mapper 238 - MMC3",
            239 => "Mapper 239",
            240 => "Mapper 240",
            241 => "Mapper 241 - BxROM",
            242 => "Mapper 242",
            243 => "Mapper 243 - Sachen SA-020A",
            244 => "Mapper 244",
            245 => "Mapper 245 - Wàixīng/MMC3",
            246 => "Mapper 246",
            247 => "Mapper 247",
            248 => "Mapper 248",
            249 => "Mapper 249 - MMC3",
            250 => "Mapper 250 - Nitra/MMC3",
            251 => "Mapper 251",
            252 => "Mapper 252 - Wàixīng",
            253 => "Mapper 253 - Wàixīng",
            254 => "Mapper 254 - MMC3",
            255 => "Mapper 255",
            _ => "Invalid Mapper",
        }
    }
}

impl std::fmt::Debug for NesHeader {
    fn fmt(&self, f: &mut std::fmt::Formatter<'_>) -> std::result::Result<(), std::fmt::Error> {
        f.debug_struct("NesHeader")
            .field("version", &self.variant)
            .field("mapper_num", &format_args!("{:03}", &self.mapper_num))
            .field("submapper_num", &self.submapper_num)
            .field("flags", &format_args!("0b{:08b}", &self.flags))
            .field("prg_rom_banks", &self.prg_rom_banks)
            .field("chr_rom_banks", &self.chr_rom_banks)
            .field("prg_ram_shift", &self.prg_ram_shift)
            .field("chr_ram_shift", &self.chr_ram_shift)
            .field("tv_mode", &self.tv_mode)
            .field("vs_data", &self.vs_data)
            .finish()
    }
}

#[cfg(test)]
mod tests {
    use super::*;

    macro_rules! test_headers {
        ($(($test:ident, $data:expr, $header:expr$(,)?)),*$(,)?) => {$(
            #[test]
            fn $test() {
                let header = NesHeader::load(&mut $data.as_slice()).expect("valid header");
                assert_eq!(header, $header);
            }
        )*};
    }

    #[rustfmt::skip]
    test_headers!(
        (
            mapper000_horizontal,
            [0x4E, 0x45, 0x53, 0x1A,
             0x02, 0x01, 0x01, 0x00,
             0x00, 0x00, 0x00, 0x00,
             0x00, 0x00, 0x00, 0x00],
            NesHeader {
                variant: NesVariant::INes,
                mapper_num: 0,
                flags: 0b0000_0001,
                prg_rom_banks: 2,
                chr_rom_banks: 1,
                ..NesHeader::default()
            },
        ),
        (
            mapper001_vertical,
            [0x4E, 0x45, 0x53, 0x1A,
             0x08, 0x00, 0x10, 0x00,
             0x00, 0x00, 0x00, 0x00,
             0x00, 0x00, 0x00, 0x00],
            NesHeader {
                variant: NesVariant::INes,
                mapper_num: 1,
                flags: 0b0000_0000,
                prg_rom_banks: 8,
                chr_rom_banks: 0,
                ..NesHeader::default()
            },
        ),
    );
}<|MERGE_RESOLUTION|>--- conflicted
+++ resolved
@@ -5,12 +5,8 @@
     fs,
     mapper::{
         m024_m026_vrc6::Revision as Vrc6Revision, m034_nina001::Nina001, Axrom, Bf909x, Bnrom,
-<<<<<<< HEAD
-        Cnrom, Exrom, Fxrom, Gxrom, Mapper, Mmc1Revision, Nrom, Pxrom, Sxrom, Txrom, Uxrom, Vrc6,
-=======
-        Cnrom, ColorDreams, Exrom, Gxrom, Mapper, Mmc1Revision, Nrom, Pxrom, Sxrom, Txrom, Uxrom,
-        Vrc6,
->>>>>>> 8294f91e
+        Cnrom, ColorDreams, Exrom, Fxrom, Gxrom, Mapper, Mmc1Revision, Nrom, Pxrom, Sxrom, Txrom,
+        Uxrom, Vrc6,
     },
     mem::RamState,
     ppu::Mirroring,
@@ -201,11 +197,8 @@
             5 => Exrom::load(&mut cart),
             7 => Axrom::load(&mut cart),
             9 => Pxrom::load(&mut cart),
-<<<<<<< HEAD
             10 => Fxrom::load(&mut cart),
-=======
             11 => ColorDreams::load(&mut cart),
->>>>>>> 8294f91e
             24 => Vrc6::load(&mut cart, Vrc6Revision::A),
             26 => Vrc6::load(&mut cart, Vrc6Revision::B),
             34 => {
@@ -618,7 +611,6 @@
             5 => "Mapper 005 - ExROM/MMC5",
             6 => "Mapper 006 - FFE 1M/2M",
             7 => "Mapper 007 - AxROM",
-<<<<<<< HEAD
             8 => "Mapper 008 - FFE 1M/2M", // Also Mapper 006 Submapper 4
             9 => "Mapper 009 - PxROM/MMC2",
             10 => "Mapper 010 - FxROM/MMC4",
@@ -635,10 +627,6 @@
             21 => "Mapper 021 - Vrc4a/Vrc4c",
             22 => "Mapper 022 - Vrc2a",
             23 => "Mapper 023 - Vrc4e",
-=======
-            9 => "Mapper 009 - PxROM",
-            11 => "Mapper 011 - Color Dreams",
->>>>>>> 8294f91e
             24 => "Mapper 024 - Vrc6a",
             25 => "Mapper 025 - Vrc4b",
             26 => "Mapper 026 - Vrc6b",
