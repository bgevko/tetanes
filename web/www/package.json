{
  "name": "tetanes-www",
  "version": "0.1.0",
  "private": true,
  "description": "A NES Emulator written in Rust and WebAssembly",
  "scripts": {
    "build": "webpack --config webpack.config.js --mode production",
    "build:dev": "webpack --config webpack.config.js",
    "start": "npm run build:dev && webpack-dev-server --config webpack.config.js"
  },
  "repository": {
    "type": "git",
    "url": "https://github.com/lukexor/tetanes.git"
  },
  "keywords": [
    "webassembly",
    "wasm",
    "rust",
    "webpack",
    "nes",
    "emulator",
    "tetanes"
  ],
  "author": "Luke Petherbridge <me@lukeworks.tech>",
  "license": "GPL-3.0-or-later",
  "bugs": {
    "url": "https://github.com/lukexor/tetanes/issues"
  },
  "homepage": "https://lukeworks.tech/tetanes",
  "dependencies": {
    "tetanes-web": "file:../pkg"
  },
  "devDependencies": {
    "clean-webpack-plugin": "^4.0.0",
    "html-webpack-plugin": "^5.5.0",
<<<<<<< HEAD
    "ts-loader": "^9.4.2",
    "typescript": "^5.0.4",
    "webpack": "^5.79.0",
    "webpack-cli": "^5.0.1",
    "webpack-dev-server": "^4.11.1",
=======
    "ts-loader": "^9.4.1",
    "typescript": "^4.8.4",
    "webpack": "^5.77.0",
    "webpack-cli": "^4.10.0",
    "webpack-dev-server": "^4.13.2",
>>>>>>> 0047533f
    "webpack-merge": "^5.8.0"
  }
}<|MERGE_RESOLUTION|>--- conflicted
+++ resolved
@@ -33,19 +33,11 @@
   "devDependencies": {
     "clean-webpack-plugin": "^4.0.0",
     "html-webpack-plugin": "^5.5.0",
-<<<<<<< HEAD
     "ts-loader": "^9.4.2",
     "typescript": "^5.0.4",
     "webpack": "^5.79.0",
     "webpack-cli": "^5.0.1",
-    "webpack-dev-server": "^4.11.1",
-=======
-    "ts-loader": "^9.4.1",
-    "typescript": "^4.8.4",
-    "webpack": "^5.77.0",
-    "webpack-cli": "^4.10.0",
     "webpack-dev-server": "^4.13.2",
->>>>>>> 0047533f
     "webpack-merge": "^5.8.0"
   }
 }